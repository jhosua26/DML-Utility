--- conflicted
+++ resolved
@@ -300,31 +300,18 @@
             // If no exception, verify the job was created successfully
             List<DmlRetryJob__c> jobs = [SELECT Id, SerializedRecord__c FROM DmlRetryJob__c];
             System.assertEquals(1, jobs.size(), 'Should create retry job if data fits');
-            
-<<<<<<< HEAD
             Type listType = Type.forName('List<Account>');
             List<SObject> deserializedRecords = (List<SObject>) JSON.deserialize(jobs[0].SerializedRecord__c, listType);
             System.assertEquals(200, deserializedRecords.size(), 'Should handle large record sets');
             
         } catch (Exception e) {
             // Could hit either our validation, Salesforce limits, or type conversion errors
-=======
-            List<SObject> deserializedRecords = (List<SObject>) JSON.deserializeUntyped(jobs[0].SerializedRecord__c);
-            System.assertEquals(200, deserializedRecords.size(), 'Should handle large record sets');
-            
-        } catch (Exception e) {
-            // Could hit either our validation or Salesforce limits
->>>>>>> 9ec9e136
             System.assert(
                 e.getMessage().contains('STRING_TOO_LONG') || 
                 e.getMessage().contains('data value too large') ||
                 e.getMessage().contains('Serialized records too large') ||
-<<<<<<< HEAD
                 e.getMessage().contains('Failed to create retry job') ||
                 e.getMessage().contains('Invalid conversion from runtime type'), 
-=======
-                e.getMessage().contains('Failed to create retry job'), 
->>>>>>> 9ec9e136
                 'Should get appropriate error for large record set: ' + e.getMessage()
             );
         }
