public class DmlRetryHandler {
    
    /**
     * Schedules a retry for DmlUtility (legacy support)
     * @param originalJob The original DmlUtility job
     * @param failedRecords Records that failed
     * @param retryLeft Number of retries remaining
     * @param attempt Current attempt number
     */
    public static void scheduleRetry(DmlUtility originalJob, List<SObject> failedRecords, Integer retryLeft, Integer attempt) {
        // Validate input parameters
        validateInputs(failedRecords, retryLeft, attempt);
        
        if (originalJob == null) {
            throw new IllegalArgumentException('Original job cannot be null');
        }

        if (failedRecords.isEmpty()) {
            return; // No point in scheduling retry for empty records
        }
        
        if (failedRecords.isEmpty()) {
            return; // No point in scheduling retry for empty records
        }
        
        // Extract SObject type from failed records
        String sObjectType = getSObjectType(failedRecords);
        
        // Use shared implementation
        scheduleRetryInternal(
            JSON.serialize(failedRecords),
            String.valueOf(originalJob.operation),
            originalJob.externalIdField,
            sObjectType,
            retryLeft,
            attempt,
            originalJob.isAsync,
            originalJob.isLightweight,
            originalJob.maxRetry
        );
    }
    
    /**
     * Schedules a retry for DmlProcessor
     * @param processor The DmlProcessor instance
     * @param failedRecords Records that failed
     * @param retryLeft Number of retries remaining
     * @param attempt Current attempt number
     */
    public static void scheduleRetry(DmlProcessor processor, List<SObject> failedRecords, Integer retryLeft, Integer attempt) {
        // Validate input parameters
        validateInputs(failedRecords, retryLeft, attempt);
        
        if (processor == null) {
            throw new IllegalArgumentException('Processor cannot be null');
        }
<<<<<<< HEAD
        
        if (failedRecords.isEmpty()) {
            return; // No point in scheduling retry for empty records
        }
        
=======

        if (failedRecords.isEmpty()) {
            return; // No point in scheduling retry for empty records
        }

>>>>>>> 9ec9e136
        // Extract SObject type from failed records
        String sObjectType = getSObjectType(failedRecords);
        
        // Use shared implementation
        scheduleRetryInternal(
            JSON.serialize(failedRecords),
            String.valueOf(processor.getOperation()),
            processor.getExternalIdField(),
            sObjectType,
            retryLeft,
            attempt,
            processor.getIsAsync(),
            processor.getIsLightweight(),
            processor.getMaxRetry()
        );
    }
    
    /**
     * Shared internal method for scheduling retries
     */
    private static void scheduleRetryInternal(
        String serializedRecords, 
        String operation, 
        String externalIdField, 
        String sObjectType,
        Integer retryLeft, 
        Integer attempt, 
        Boolean isAsync, 
        Boolean isLightweight, 
        Integer maxRetry
    ) {
        
        // Validate serialized data size to prevent field length issues
        validateSerializedDataSize(serializedRecords);
        
        // Create retry job record
        DmlRetryJob__c job = new DmlRetryJob__c(
            SerializedRecord__c = serializedRecords,
            Operation__c = operation,
            ExternalIdField__c = externalIdField,
            SObjectType__c = sObjectType,
            RetryLeft__c = retryLeft,
            Attempt__c = attempt,
            IsAsync__c = isAsync,
            IsLightweight__c = isLightweight,
            Status__c = 'Pending'
        );
        
        try {
            insert job;
        } catch (DmlException ex) {
            throw new IllegalArgumentException('Failed to create retry job: ' + ex.getMessage(), ex);
        }

        // Schedule job using default constructor
        Integer delaySeconds = calculateRetryDelay(maxRetry, attempt);
        Datetime runTime = Datetime.now().addSeconds(delaySeconds);
        String cron = getCronExpression(runTime);
        
        try {
            System.schedule('RetryJob_' + job.Id, cron, new DmlScheduledRetryHandler());
            System.debug(LoggingLevel.INFO, 'Scheduled retry job ' + job.Id + ' with delay of ' + delaySeconds + ' seconds');
        } catch (Exception ex) {
            // Clean up the job if scheduling fails
            delete job;
            throw new IllegalArgumentException('Failed to schedule retry job: ' + ex.getMessage(), ex);
        }
    }
    
    /**
     * Validates common input parameters
     */
    private static void validateInputs(List<SObject> failedRecords, Integer retryLeft, Integer attempt) {
        if (failedRecords == null) {
            throw new IllegalArgumentException('Failed records cannot be null');
        }
        
        if (retryLeft == null || retryLeft < 0) {
            throw new IllegalArgumentException('RetryLeft must be non-negative, got: ' + retryLeft);
        }
        
        if (attempt == null || attempt < 1) {
            throw new IllegalArgumentException('Attempt must be greater than 0, got: ' + attempt);
        }
<<<<<<< HEAD
        
        // Note: We allow retryLeft == 0 for the final attempt, but warn that no further retries will be scheduled
=======
>>>>>>> 9ec9e136
    }
    
    /**
     * Extracts SObject type from the failed records list
     */
    private static String getSObjectType(List<SObject> records) {
        if (records == null || records.isEmpty()) {
            throw new IllegalArgumentException('Cannot determine SObject type from empty records list');
        }
        
        // Get the SObject type from the first record
        SObjectType sObjectType = records[0].getSObjectType();
        if (sObjectType == null) {
            throw new IllegalArgumentException('Unable to determine SObject type from records');
        }
        
        return String.valueOf(sObjectType);
    }
    
    /**
     * Validates that serialized data won't exceed field limits
     */
    private static void validateSerializedDataSize(String serializedRecords) {
        if (String.isBlank(serializedRecords)) {
            throw new IllegalArgumentException('Serialized records cannot be blank');
        }
        
        // Check if the serialized data is too large for a Long Text Area field
        // Using 32,768 as the standard Long Text Area limit (32KB)
        Integer maxFieldSize = 32768; // Standard Long Text Area limit
        if (serializedRecords.length() > maxFieldSize) {
            throw new IllegalArgumentException(
                'Serialized records too large (' + serializedRecords.length() + 
                ' characters). Maximum allowed: ' + maxFieldSize + ' characters. ' +
                'Consider chunking the records into smaller batches.'
            );
        }
    }

    /**
     * Calculates retry delay with exponential backoff
     */
    private static Integer calculateRetryDelay(Integer maxRetries, Integer attempt) {
        if (maxRetries == null || maxRetries <= 0) {
            maxRetries = 3; // Default fallback
        }
        
        if (attempt == null || attempt <= 0) {
            attempt = 1; // Default fallback
        }
        
        // Exponential backoff, capped at 1 hour (3600 seconds)
        Integer baseDelay = 60; // start with 1 minute
        Integer delay = Math.min(baseDelay * (Integer)Math.pow(2, attempt), 3600);
        return delay;
    }

    /**
     * Generates cron expression for the given datetime
     */
    private static String getCronExpression(Datetime dt) {
        if (dt == null) {
            throw new IllegalArgumentException('Datetime cannot be null for cron expression');
        }
        
        return dt.second() + ' ' + dt.minute() + ' ' + dt.hour() + ' ' + 
               dt.day() + ' ' + dt.month() + ' ? ' + dt.year();
    }
}<|MERGE_RESOLUTION|>--- conflicted
+++ resolved
@@ -54,19 +54,11 @@
         if (processor == null) {
             throw new IllegalArgumentException('Processor cannot be null');
         }
-<<<<<<< HEAD
         
         if (failedRecords.isEmpty()) {
             return; // No point in scheduling retry for empty records
         }
         
-=======
-
-        if (failedRecords.isEmpty()) {
-            return; // No point in scheduling retry for empty records
-        }
-
->>>>>>> 9ec9e136
         // Extract SObject type from failed records
         String sObjectType = getSObjectType(failedRecords);
         
@@ -151,11 +143,8 @@
         if (attempt == null || attempt < 1) {
             throw new IllegalArgumentException('Attempt must be greater than 0, got: ' + attempt);
         }
-<<<<<<< HEAD
         
         // Note: We allow retryLeft == 0 for the final attempt, but warn that no further retries will be scheduled
-=======
->>>>>>> 9ec9e136
     }
     
     /**
